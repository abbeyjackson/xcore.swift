--- conflicted
+++ resolved
@@ -10,13 +10,9 @@
   s.resources             = 'Sources/**/*.xcassets'
   s.requires_arc          = true
   s.ios.deployment_target = '9.0'
-<<<<<<< HEAD
-=======
   s.pod_target_xcconfig   = {
-    'SWIFT_VERSION' => '3.0',
-    'OTHER_SWIFT_FLAGS' => '-DXCORE_ENVIRONMENT_${CONFIGURATION}'
+    'SWIFT_VERSION' => '3.0'
   }
->>>>>>> 9695c75d
   s.dependency 'SDWebImage', '~> 3.7'
   s.dependency 'BEMCheckBox', '~> 1.0'
   s.dependency 'MDHTMLLabel', '~> 1.0'
