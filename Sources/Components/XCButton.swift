--- conflicted
+++ resolved
@@ -26,13 +26,12 @@
 
 @IBDesignable
 open class XCButton: UIButton {
-<<<<<<< HEAD
     private typealias State = UInt
     private var backgroundColors = [State: UIColor?]()
 
     open func setBackgroundColor(_ backgroundColor: UIColor?, for state: UIControlState) {
         backgroundColors[state.rawValue] = backgroundColor
-        
+
         if state == .normal {
             super.backgroundColor = backgroundColor
         }
@@ -41,19 +40,6 @@
     open func backgroundColor(for state: UIControlState) -> UIColor? {
         guard let color = backgroundColors[state.rawValue] else {
             return nil
-=======
-    fileprivate var observeBackgroundColorSetter = true
-    fileprivate var regularBackgroundColor: UIColor?
-
-    @nonobjc open var highlightedBackgroundColor: UIColor?
-    @nonobjc open var disabledBackgroundColor: UIColor?
-
-    open override var backgroundColor: UIColor? {
-        didSet {
-            if observeBackgroundColorSetter {
-                regularBackgroundColor = backgroundColor
-            }
->>>>>>> 1e31834a
         }
 
         return color
@@ -64,7 +50,6 @@
         set { setBackgroundColor(newValue, for: .highlighted) }
     }
 
-<<<<<<< HEAD
     @nonobjc open var disabledBackgroundColor: UIColor? {
         get { return backgroundColor(for: .disabled) }
         set { setBackgroundColor(newValue, for: .disabled) }
@@ -78,21 +63,12 @@
     open override var isHighlighted: Bool {
         didSet {
             changeBackgroundColor(to: isHighlighted ? .highlighted : .normal)
-=======
-    open override var isHighlighted: Bool {
-        didSet {
-            changeBackgroundColor(to: highlightedBackgroundColor, forState: isHighlighted)
->>>>>>> 1e31834a
         }
     }
 
     open override var isEnabled: Bool {
         didSet {
-<<<<<<< HEAD
             changeBackgroundColor(to: isEnabled ? .normal : .disabled)
-=======
-            changeBackgroundColor(to: disabledBackgroundColor, forState: !isEnabled)
->>>>>>> 1e31834a
         }
     }
 
@@ -104,23 +80,12 @@
         disabledBackgroundColor = color
     }
 
-<<<<<<< HEAD
     fileprivate func changeBackgroundColor(to state: UIControlState) {
         let normalBackgroundColor = backgroundColor
-        
+
         UIView.animate(withDuration: 0.25) {
             super.backgroundColor = self.backgroundColor(for: state)
         }
-=======
-    fileprivate func changeBackgroundColor(to color: UIColor?, forState: Bool) {
-        observeBackgroundColorSetter = false
-
-        UIView.animate(withDuration: 0.25, animations: {
-            self.backgroundColor = forState ? color : self.regularBackgroundColor
-        }, completion: { _ in
-            self.observeBackgroundColorSetter = true
-        })
->>>>>>> 1e31834a
     }
 
     open func setEnabled(enabled: Bool, animated: Bool) {
